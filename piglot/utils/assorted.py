"""Assorted utilities."""
<<<<<<< HEAD
from typing import List, Dict, Tuple, Type, Any, TypeVar
=======
from typing import List, Dict, Tuple, Type, TypeVar, Any
>>>>>>> e028c52b
import os
import contextlib
import importlib
import numpy as np
import importlib.util
from scipy.stats import t


def pretty_time(elapsed_sec: float) -> str:
    """Return a human-readable representation of a given elapsed time

    Parameters
    ----------
    elapsed_sec : float
        Elapsed time, in seconds

    Returns
    -------
    str
        Pretty elapsed time string
    """
    mults = {
        'y': 60*60*24*365,
        'd': 60*60*24,
        'h': 60*60,
        'm': 60,
        's': 1,
    }
    time_str = ''
    for suffix, factor in mults.items():
        count = elapsed_sec // factor
        if count > 0:
            time_str += str(int(elapsed_sec / factor)) + suffix
        elapsed_sec %= factor
    if time_str == '':
        time_str = f'{elapsed_sec:.5f}s'
    return time_str


def reverse_pretty_time(time_str: str) -> float:
    """Return an elapsed time from its human-readable representation

    Parameters
    ----------
    time_str : str
        Pretty elapsed time string

    Returns
    -------
    str
        Elapsed time, in seconds
    """
    mults = {
        'y': 60*60*24*365,
        'd': 60*60*24,
        'h': 60*60,
        'm': 60,
        's': 1,
    }
    value = 0.0
    for suffix, factor in mults.items():
        if suffix in time_str:
            left, time_str = time_str.split(suffix)
            value += float(left) * factor
    return value


def filter_close_points(data: np.ndarray, tol: float) -> np.ndarray:
    """Remove points from an array that are too close to each other.

    Parameters
    ----------
    data : np.ndarray
        Data array.
    tol : float
        Tolerance to use during removal.

    Returns
    -------
    np.ndarray
        Reduced array.
    """
    delta = np.diff(data)
    return data[np.insert(delta > tol, 0, True)]


def stats_interp_to_common_grid(
        responses: List[Tuple[np.ndarray, np.ndarray]],
        ) -> Dict[str, np.ndarray]:
    """Interpolate a set of response to a common grid and compute several statistics.

    Parameters
    ----------
    responses : List[Tuple[np.ndarray, np.ndarray]]
        List of responses to interpolate.

    Returns
    -------
    Dict[str, np.ndarray]
        Results for the interpolated responses.
    """
    # Get the common grid: join all points and filter out close ones
    grid_total = np.concatenate([response[0] for response in responses])
    grid_range = np.max(grid_total) - np.min(grid_total)
    grid = filter_close_points(np.sort(grid_total), grid_range * 1e-6)
    # Interpolate all responses to the common grid
    interp_responses = np.array([
        np.interp(grid, response[0], response[1], left=np.nan, right=np.nan)
        for response in responses
    ])
    # Return all relevant quantities
    num_points = np.count_nonzero(~np.isnan(interp_responses), axis=0)
    conf = t.interval(0.95, num_points - 1)[1]
    return {
        'grid': grid,
        'num_points': num_points,
        'responses': interp_responses,
        'average': np.nanmean(interp_responses, axis=0),
        'variance': np.nanvar(interp_responses, axis=0),
        'std': np.nanstd(interp_responses, axis=0),
        'min': np.nanmin(interp_responses, axis=0),
        'max': np.nanmax(interp_responses, axis=0),
        'median': np.nanmedian(interp_responses, axis=0),
        'confidence': conf * np.nanstd(interp_responses, axis=0) / np.sqrt(num_points),
    }


@contextlib.contextmanager
def change_cwd(path: str):
    """Context manager to temporarily change the current working directory.

    Adapted from https://stackoverflow.com/a/75049063

    Parameters
    ----------
    path : str
        New working directory.
    """
    old = os.getcwd()
    os.chdir(path)
    try:
        yield
    finally:
        os.chdir(old)


T = TypeVar('T')


def read_custom_module(config: Dict[str, Any], cls: Type[T]) -> Type[T]:
    """Read a custom module from a configuration spec.

    Parameters
    ----------
    config : Dict[str, Any]
        Configuration of the custom module.
    cls : Type
        Base class of the module to load.

    Returns
    -------
    Type
        Custom module type read from the script.
    """
    # Sanitise the configuration
    if 'script' not in config:
        raise ValueError("Missing 'script' field for reading the custom module script.")
    if 'class' not in config:
        raise ValueError("Missing 'class' field for reading the custom module script.")
    # Load the module
    module_name = f'piglot_{os.path.basename(config["script"]).replace(".", "_")}'
    spec = importlib.util.spec_from_file_location(module_name, config['script'])
    module = importlib.util.module_from_spec(spec)
    spec.loader.exec_module(module)
    module_class = getattr(module, config['class'])
    # Sanitise the class
    if not issubclass(module_class, cls):
        raise ValueError(f"Custom class '{module_class}' is not a subclass of '{cls}'.")
    return module_class<|MERGE_RESOLUTION|>--- conflicted
+++ resolved
@@ -1,9 +1,5 @@
 """Assorted utilities."""
-<<<<<<< HEAD
-from typing import List, Dict, Tuple, Type, Any, TypeVar
-=======
 from typing import List, Dict, Tuple, Type, TypeVar, Any
->>>>>>> e028c52b
 import os
 import contextlib
 import importlib
