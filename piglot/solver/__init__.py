--- conflicted
+++ resolved
@@ -3,20 +3,14 @@
 from piglot.parameter import ParameterSet
 from piglot.solver.solver import Solver
 from piglot.solver.links.solver import LinksSolver
-<<<<<<< HEAD
 from piglot.solver.abaqus.solver import AbaqusSolver
-=======
 from piglot.solver.curve.solver import CurveSolver
->>>>>>> 8a7c46a3
 
 
 AVAILABLE_SOLVERS: Dict[str, Type[Solver]] = {
     'links': LinksSolver,
-<<<<<<< HEAD
     'abaqus': AbaqusSolver,
-=======
     'curve': CurveSolver,
->>>>>>> 8a7c46a3
 }
 
 
