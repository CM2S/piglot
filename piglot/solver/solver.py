"""Module for solvers."""
from __future__ import annotations
from dataclasses import dataclass
from typing import List, Dict, Any, Type, TypeVar
from abc import ABC, abstractmethod
import os
import time
import shutil
import numpy as np
from yaml import safe_dump_all, safe_load_all
from piglot.parameter import ParameterSet
from piglot.utils.assorted import pretty_time


<<<<<<< HEAD
class InputData(ABC):
    """Generic class for solver input data."""

    @abstractmethod
    def prepare(
            self,
            values: np.ndarray,
            parameters: ParameterSet,
            tmp_dir: str = None,
            ) -> InputData:
        """Prepare the input data for the simulation with a given set of parameters.

        Parameters
        ----------
        values : np.ndarray
            Parameters to run for.
        parameters : ParameterSet
            Parameter set for this problem.
        tmp_dir : str, optional
            Temporary directory to run the analyses, by default None

        Returns
        -------
        InputData
            Input data prepared for the simulation.
        """

    def check(self, parameters: ParameterSet) -> None:
        """Check if the input data is valid according to the given parameters.

        Parameters
        ----------
        parameters : ParameterSet
            Parameter set for this problem.
        """

    @abstractmethod
    def name(self) -> str:
        """Return the name of the input data.

        Returns
        -------
        str
            Name of the input data.
        """


class OutputField(ABC):
    """Generic class for output fields.

    Methods
    -------
    check(case):
        Check for validity in the input file before reading. This needs to be called prior
        to any reading on the file.
    get(case):
        Read the input file and returns the requested fields.
    """

    @abstractmethod
    def check(self, input_data: InputData) -> None:
        """Check for validity in the input data before reading.

        Parameters
        ----------
        input_data : InputData
            Container for the solver input data.
        """

    @abstractmethod
    def get(self, input_data: InputData) -> OutputResult:
        """Read the output data from the simulation.

        Parameters
        ----------
        input_data : InputData
            Container for the solver input data.

        Returns
        -------
        OutputResult
            Output result for this field.
        """

    @staticmethod
    @abstractmethod
    def read(config: Dict[str, Any]) -> OutputField:
        """Read the output field from the configuration dictionary.

        Parameters
        ----------
        config : Dict[str, Any]
            Configuration dictionary.

        Returns
        -------
        OutputField
            Output field to use for this problem.
        """


class ScriptOutputField(OutputField):
    """Class for script-based output fields."""

    def check(self, input_data: InputData) -> None:
        """Check for validity in the input data before reading.

        Parameters
        ----------
        input_data : InputData
            Container for the solver input data.
        """

    @staticmethod
    def read(config: Dict[str, Any]) -> ScriptOutputField:
        """Read the output field from the configuration dictionary.

        Parameters
        ----------
        config : Dict[str, Any]
            Configuration dictionary.

        Returns
        -------
        ScriptOutputField
            Output field to use for this problem.
        """
        raise RuntimeError("Cannot read the configuration for a script-based output field.")


class Case:
    """Generic class for cases."""

    def __init__(self, input_data: InputData, fields: Dict[str, OutputField]) -> None:
        self.input_data = input_data
        self.fields = fields

    def check(self, parameters: ParameterSet) -> None:
        """Prepare the case for the simulation."""
        self.input_data.check(parameters)
        for field in self.fields.values():
            field.check(self.input_data)

    def name(self) -> str:
        """Return the name of the case.

        Returns
        -------
        str
            Name of the case.
        """
        return self.input_data.name()
=======
T = TypeVar('T', bound='Solver')
>>>>>>> e028c52b


@dataclass
class OutputResult:
    """Container for output results."""
    time: np.ndarray
    data: np.ndarray

    def get_time(self) -> np.ndarray:
        """Get the time column of the result.

        Returns
        -------
        np.ndarray
            Time column.
        """
        return self.time

    def get_data(self) -> np.ndarray:
        """Get the data column of the result.

        Returns
        -------
        np.ndarray
            Data column.
        """
        return self.data


@dataclass
class CaseResult:
    """Class for case results."""
    begin_time: float
    run_time: float
    values: np.ndarray
    success: bool
    param_hash: str
    responses: Dict[str, OutputResult]

    def write(self, filename: str, parameters: ParameterSet) -> None:
        """Write out the case result.

        Parameters
        ----------
        filename : str
            Path to write the file to.
        parameters : ParameterSet
            Set of parameters for this case.
        """
        # Build case metadata
        metadata = {
            "start_time": time.strftime("%a, %d %b %Y %H:%M:%S", time.gmtime(self.begin_time)),
            "begin_time": self.begin_time,
            "run_time": self.run_time,
            "run_time (pretty)": pretty_time(self.run_time),
            "parameters": {p.name: float(v) for p, v in zip(parameters, self.values)},
            "success": "true" if self.success else "false",
            "param_hash": self.param_hash,
        }
        # Build response data
        responses = {
            name: list(zip(result.get_time().tolist(), result.get_data().tolist()))
            for name, result in self.responses.items()
        }
        # Dump all data to file
        with open(filename, 'w', encoding='utf8') as file:
            safe_dump_all((metadata, responses), file)

    @staticmethod
    def read(filename: str, parameters: ParameterSet) -> CaseResult:
        """Read a case result file.

        Parameters
        ----------
        filename : str
            Path to the case result file.
        parameters : ParameterSet
            Set of parameters for this case.

        Returns
        -------
        CaseResult
            Result instance.
        """
        # Read the file
        with open(filename, 'r', encoding='utf8') as file:
            metadata, responses_raw = safe_load_all(file)
        # Parse the responses
        responses = {
            name: OutputResult(np.array([a[0] for a in data]), np.array([a[1] for a in data]))
            for name, data in responses_raw.items()
        }
        return CaseResult(
            metadata["begin_time"],
            metadata["run_time"],
            np.array([float(metadata["parameters"][p.name]) for p in parameters]),
            metadata["success"] == "true",
            metadata["param_hash"],
            responses,
        )


class Solver(ABC):
    """Base class for solvers."""

    def __init__(self, parameters: ParameterSet, output_dir: str, tmp_dir: str) -> None:
        self.parameters = parameters
        self.output_dir = output_dir
        self.tmp_dir = tmp_dir
        self.begin_time = time.time()

    @abstractmethod
    def prepare(self) -> None:
        """Prepare data for the optimisation."""

    @abstractmethod
    def solve(
        self,
        values: np.ndarray,
        concurrent: bool,
    ) -> Dict[str, OutputResult]:
        """Solve all cases for the given set of parameter values.

        Parameters
        ----------
        values : array
            Current parameters to evaluate.
        concurrent : bool
            Whether this run may be concurrent to another one (so use unique file names).

        Returns
        -------
        Dict[str, OutputResult]
            Evaluated results for each output field.
        """

    @abstractmethod
    def get_output_fields(self) -> List[str]:
        """Get all output fields.

        Returns
        -------
        List[str]
            Output fields.
        """

    @abstractmethod
    def get_output_response(self, param_hash: str) -> Dict[str, OutputResult]:
        """Get the responses from all output fields for a given case.

        Parameters
        ----------
        param_hash : str
            Hash of the case to load.

        Returns
        -------
        Dict[str, OutputResult]
            Output responses.
        """

    def get_current_response(self) -> Dict[str, OutputResult]:
        """Get the responses from a given output field for all cases.

        Returns
        -------
        Dict[str, OutputResult]
            Output responses.
        """
        raise NotImplementedError("This solver does not support getting current responses.")

    @classmethod
    @abstractmethod
    def read(
        cls: Type[T],
        config: Dict[str, Any],
        parameters: ParameterSet,
        output_dir: str,
    ) -> T:
        """Read the solver from the configuration dictionary.

        Parameters
        ----------
        config : Dict[str, Any]
            Configuration dictionary.
        parameters : ParameterSet
            Parameter set for this problem.
        output_dir : str
            Path to the output directory.

        Returns
        -------
        Solver
            Solver to use for this problem.
        """


class SingleCaseSolver(Solver, ABC):
    """Generic class for solvers with a single case."""

    def __init__(
        self,
        output_fields: List[str],
        parameters: ParameterSet,
        output_dir: str,
        tmp_dir: str,
    ) -> None:
        """Constructor for the solver class.

        Parameters
        ----------
        output_fields : List[str]
            List of output fields.
        parameters : ParameterSet
            Parameter set for this problem.
        output_dir : str
            Path to the output directory.
        tmp_dir : str
            Path to the temporary directory.
        """
        super().__init__(parameters, output_dir, tmp_dir)
        self.output_fields = output_fields
        self.cases_dir = os.path.join(output_dir, "cases")
        self.cases_hist = os.path.join(output_dir, "cases_hist")

    def prepare(self) -> None:
        """Prepare data for the optimisation."""
        # Create output directories
        os.makedirs(self.cases_dir, exist_ok=True)
        if os.path.isdir(self.cases_hist):
            shutil.rmtree(self.cases_hist)
        os.mkdir(self.cases_hist)
        # Build headers for case log files
        for case in self.output_fields:
            case_dir = os.path.join(self.cases_dir, case)
            with open(case_dir, 'w', encoding='utf8') as file:
                file.write(f"{'Start Time /s':>15}\t")
                file.write(f"{'Run Time /s':>15}\t")
                file.write(f"{'Success':>10}\t")
                for param in self.parameters:
                    file.write(f"{param.name:>15}\t")
                file.write(f'{"Hash":>64}\n')

<<<<<<< HEAD
        Parameters
        ----------
        case : Case
            Case to write.
        result : CaseResult
            Result for this case.
        """
        # Write out the case file
        param_hash = self.parameters.hash(result.values)
        output_case_hist = os.path.join(self.cases_hist, f'{case.name()}-{param_hash}')
        result.write(output_case_hist, self.parameters)
        # Add record to case log file
        with open(os.path.join(self.cases_dir, case.name()), 'a', encoding='utf8') as file:
            file.write(f'{result.begin_time - self.begin_time:>15.8e}\t')
            file.write(f'{result.run_time:>15.8e}\t')
            file.write(f'{result.success:>10}\t')
            for val in result.values:
                file.write(f'{val:>15.6f}\t')
            file.write(f'{param_hash}\n')

    def get_output_fields(self) -> Dict[str, Tuple[Case, OutputField]]:
=======
    def get_output_fields(self) -> List[str]:
>>>>>>> e028c52b
        """Get all output fields.

        Returns
        -------
        List[str]
            Output fields.
        """
        return self.output_fields

    def get_case_params(self, param_hash: str) -> Dict[str, float]:
        """Get the parameters for a given hash.

        Parameters
        ----------
        param_hash : str
            Hash of the case to load.

        Returns
        -------
        Dict[str, float]
            Parameters for this hash.
        """
        case = next(iter(self.cases))
        result = CaseResult.read(
            os.path.join(self.cases_hist, f'{case.name()}-{param_hash}'),
            self.parameters,
        )
        return {param.name: result.values[i] for i, param in enumerate(self.parameters)}

    def get_output_response(self, param_hash: str) -> Dict[str, OutputResult]:
        """Get the responses from all output fields for a given case.

        Parameters
        ----------
        param_hash : str
            Hash of the case to load.

        Returns
        -------
        Dict[str, OutputResult]
            Output responses.
        """
<<<<<<< HEAD
        responses = {}
        for case in self.cases:
            # Read the case result
            result = CaseResult.read(
                os.path.join(self.cases_hist, f'{case.name()}-{param_hash}'),
                self.parameters,
            )
            for name, response in result.responses.items():
                responses[name] = response
        return responses

    @abstractmethod
    def get_current_response(self) -> Dict[str, OutputResult]:
        """Get the responses from a given output field for all cases.

        Returns
        -------
        Dict[str, OutputResult]
            Output responses.
        """
=======
        result = CaseResult.read(os.path.join(self.cases_hist, param_hash))
        return result.responses
>>>>>>> e028c52b

    @abstractmethod
    def _solve(self, values: np.ndarray, concurrent: bool) -> Dict[str, OutputResult]:
        """Internal solver for the prescribed problems.

        Parameters
        ----------
        values : array
            Current parameters to evaluate.
        concurrent : bool
            Whether this run may be concurrent to another one (so use unique file names).

        Returns
        -------
        Dict[str, OutputResult]
            Evaluated results for each output field.
        """

    def solve(
        self,
        values: np.ndarray,
        concurrent: bool,
    ) -> Dict[str, OutputResult]:
        """Solve all cases for the given set of parameter values.

        Parameters
        ----------
        values : array
            Current parameters to evaluate.
        concurrent : bool
            Whether this run may be concurrent to another one (so use unique file names).

        Returns
        -------
        Dict[str, OutputResult]
            Evaluated results for each output field.
        """
        # Run the solver
        begin_time = time.time()
        results = self._solve(values, concurrent)
        run_time = time.time() - begin_time
        # Post-process results: write history entries
        param_hash = self.parameters.hash(values)
        case_result = CaseResult(begin_time, run_time, values, True, param_hash, results)
        case_result.write(os.path.join(self.cases_hist, case_result.param_hash), self.parameters)
        return results<|MERGE_RESOLUTION|>--- conflicted
+++ resolved
@@ -12,162 +12,7 @@
 from piglot.utils.assorted import pretty_time
 
 
-<<<<<<< HEAD
-class InputData(ABC):
-    """Generic class for solver input data."""
-
-    @abstractmethod
-    def prepare(
-            self,
-            values: np.ndarray,
-            parameters: ParameterSet,
-            tmp_dir: str = None,
-            ) -> InputData:
-        """Prepare the input data for the simulation with a given set of parameters.
-
-        Parameters
-        ----------
-        values : np.ndarray
-            Parameters to run for.
-        parameters : ParameterSet
-            Parameter set for this problem.
-        tmp_dir : str, optional
-            Temporary directory to run the analyses, by default None
-
-        Returns
-        -------
-        InputData
-            Input data prepared for the simulation.
-        """
-
-    def check(self, parameters: ParameterSet) -> None:
-        """Check if the input data is valid according to the given parameters.
-
-        Parameters
-        ----------
-        parameters : ParameterSet
-            Parameter set for this problem.
-        """
-
-    @abstractmethod
-    def name(self) -> str:
-        """Return the name of the input data.
-
-        Returns
-        -------
-        str
-            Name of the input data.
-        """
-
-
-class OutputField(ABC):
-    """Generic class for output fields.
-
-    Methods
-    -------
-    check(case):
-        Check for validity in the input file before reading. This needs to be called prior
-        to any reading on the file.
-    get(case):
-        Read the input file and returns the requested fields.
-    """
-
-    @abstractmethod
-    def check(self, input_data: InputData) -> None:
-        """Check for validity in the input data before reading.
-
-        Parameters
-        ----------
-        input_data : InputData
-            Container for the solver input data.
-        """
-
-    @abstractmethod
-    def get(self, input_data: InputData) -> OutputResult:
-        """Read the output data from the simulation.
-
-        Parameters
-        ----------
-        input_data : InputData
-            Container for the solver input data.
-
-        Returns
-        -------
-        OutputResult
-            Output result for this field.
-        """
-
-    @staticmethod
-    @abstractmethod
-    def read(config: Dict[str, Any]) -> OutputField:
-        """Read the output field from the configuration dictionary.
-
-        Parameters
-        ----------
-        config : Dict[str, Any]
-            Configuration dictionary.
-
-        Returns
-        -------
-        OutputField
-            Output field to use for this problem.
-        """
-
-
-class ScriptOutputField(OutputField):
-    """Class for script-based output fields."""
-
-    def check(self, input_data: InputData) -> None:
-        """Check for validity in the input data before reading.
-
-        Parameters
-        ----------
-        input_data : InputData
-            Container for the solver input data.
-        """
-
-    @staticmethod
-    def read(config: Dict[str, Any]) -> ScriptOutputField:
-        """Read the output field from the configuration dictionary.
-
-        Parameters
-        ----------
-        config : Dict[str, Any]
-            Configuration dictionary.
-
-        Returns
-        -------
-        ScriptOutputField
-            Output field to use for this problem.
-        """
-        raise RuntimeError("Cannot read the configuration for a script-based output field.")
-
-
-class Case:
-    """Generic class for cases."""
-
-    def __init__(self, input_data: InputData, fields: Dict[str, OutputField]) -> None:
-        self.input_data = input_data
-        self.fields = fields
-
-    def check(self, parameters: ParameterSet) -> None:
-        """Prepare the case for the simulation."""
-        self.input_data.check(parameters)
-        for field in self.fields.values():
-            field.check(self.input_data)
-
-    def name(self) -> str:
-        """Return the name of the case.
-
-        Returns
-        -------
-        str
-            Name of the case.
-        """
-        return self.input_data.name()
-=======
 T = TypeVar('T', bound='Solver')
->>>>>>> e028c52b
 
 
 @dataclass
@@ -411,31 +256,7 @@
                     file.write(f"{param.name:>15}\t")
                 file.write(f'{"Hash":>64}\n')
 
-<<<<<<< HEAD
-        Parameters
-        ----------
-        case : Case
-            Case to write.
-        result : CaseResult
-            Result for this case.
-        """
-        # Write out the case file
-        param_hash = self.parameters.hash(result.values)
-        output_case_hist = os.path.join(self.cases_hist, f'{case.name()}-{param_hash}')
-        result.write(output_case_hist, self.parameters)
-        # Add record to case log file
-        with open(os.path.join(self.cases_dir, case.name()), 'a', encoding='utf8') as file:
-            file.write(f'{result.begin_time - self.begin_time:>15.8e}\t')
-            file.write(f'{result.run_time:>15.8e}\t')
-            file.write(f'{result.success:>10}\t')
-            for val in result.values:
-                file.write(f'{val:>15.6f}\t')
-            file.write(f'{param_hash}\n')
-
-    def get_output_fields(self) -> Dict[str, Tuple[Case, OutputField]]:
-=======
     def get_output_fields(self) -> List[str]:
->>>>>>> e028c52b
         """Get all output fields.
 
         Returns
@@ -445,8 +266,8 @@
         """
         return self.output_fields
 
-    def get_case_params(self, param_hash: str) -> Dict[str, float]:
-        """Get the parameters for a given hash.
+    def get_output_response(self, param_hash: str) -> Dict[str, OutputResult]:
+        """Get the responses from all output fields for a given case.
 
         Parameters
         ----------
@@ -455,54 +276,11 @@
 
         Returns
         -------
-        Dict[str, float]
-            Parameters for this hash.
-        """
-        case = next(iter(self.cases))
-        result = CaseResult.read(
-            os.path.join(self.cases_hist, f'{case.name()}-{param_hash}'),
-            self.parameters,
-        )
-        return {param.name: result.values[i] for i, param in enumerate(self.parameters)}
-
-    def get_output_response(self, param_hash: str) -> Dict[str, OutputResult]:
-        """Get the responses from all output fields for a given case.
-
-        Parameters
-        ----------
-        param_hash : str
-            Hash of the case to load.
-
-        Returns
-        -------
         Dict[str, OutputResult]
             Output responses.
         """
-<<<<<<< HEAD
-        responses = {}
-        for case in self.cases:
-            # Read the case result
-            result = CaseResult.read(
-                os.path.join(self.cases_hist, f'{case.name()}-{param_hash}'),
-                self.parameters,
-            )
-            for name, response in result.responses.items():
-                responses[name] = response
-        return responses
-
-    @abstractmethod
-    def get_current_response(self) -> Dict[str, OutputResult]:
-        """Get the responses from a given output field for all cases.
-
-        Returns
-        -------
-        Dict[str, OutputResult]
-            Output responses.
-        """
-=======
         result = CaseResult.read(os.path.join(self.cases_hist, param_hash))
         return result.responses
->>>>>>> e028c52b
 
     @abstractmethod
     def _solve(self, values: np.ndarray, concurrent: bool) -> Dict[str, OutputResult]:
