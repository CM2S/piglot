--- conflicted
+++ resolved
@@ -172,7 +172,7 @@
         self.load_file = load_file
         self.export = export
         self.n_test = n_test
-<<<<<<< HEAD
+        self.device = device
         if acquisition is None:
             self.acquisition = default_acquisition(
                 objective.composition,
@@ -181,10 +181,6 @@
                 self.q,
             )
         elif self.acquisition not in AVAILABLE_ACQUISITIONS:
-=======
-        self.device = device
-        if self.acquisition not in ('ucb', 'ei', 'pi', 'kg', 'qucb', 'qei', 'qpi', 'qkg'):
->>>>>>> d4db0feb
             raise RuntimeError(f"Unkown acquisition function {self.acquisition}")
         if not self.acquisition.startswith('q') and self.q != 1:
             raise RuntimeError("Can only use q != 1 for quasi-Monte Carlo acquisitions")
